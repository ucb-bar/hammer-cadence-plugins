#!/usr/bin/env python3
# -*- coding: utf-8 -*-
#
#  hammer-vlsi plugin for Cadence Voltus.
#
#  See LICENSE for licence details.

import shutil
from typing import List, Dict, Optional, Callable, Tuple, Set, Any, cast
from itertools import product

import os
import errno
import json

from hammer_config import HammerJSONEncoder
from hammer_utils import get_or_else, optional_map, coerce_to_grid, check_on_grid, lcm_grid
from hammer_vlsi import HammerPowerTool, HammerToolStep, MMMCCornerType, TimeValue
from hammer_logging import HammerVLSILogging
import hammer_tech
from specialcells import CellType

import sys
sys.path.append(os.path.join(os.path.dirname(os.path.realpath(__file__)),"../../common"))
from tool import CadenceTool


class Voltus(HammerPowerTool, CadenceTool):
    @property
    def post_synth_sdc(self) -> Optional[str]:
        # No post-synth SDC input for power...
        return None

    def tool_config_prefix(self) -> str:
        return "power.voltus"

    @property
    def env_vars(self) -> Dict[str, str]:
        new_dict = dict(super().env_vars)
        new_dict["VOLTUS_BIN"] = self.get_setting("power.voltus.voltus_bin")
        return new_dict

    @property
    def tech_lib_dir(self) -> str:
        return os.path.join(self.run_dir, "tech_pgv")

    @property
    def stdcell_lib_dir(self) -> str:
        return os.path.join(self.run_dir, "stdcell_pgv")

    @property
    def macro_lib_dir(self) -> str:
        return os.path.join(self.run_dir, "macro_pgv")

    @property
    def ran_stdcell_pgv(self) -> bool:
        """ init_technology sets this to True if stdcell PG views were generated """
        return self.attr_getter("_ran_stdcell_pgv", False)

    @ran_stdcell_pgv.setter
    def ran_stdcell_pgv(self, val: bool) -> None:
        self.attr_setter("_ran_stdcell_pgv", val)

    @property
    def ran_macro_pgv(self) -> bool:
        """ init_technology sets this to True if macro PG views were generated """
        return self.attr_getter("_ran_macro_pgv", False)

    @ran_macro_pgv.setter
    def ran_macro_pgv(self, val: bool) -> None:
        self.attr_setter("_ran_macro_pgv", val)

    def tech_lib_filter(self) -> List[Callable[[hammer_tech.Library], bool]]:
        """ Filter only libraries from tech plugin """
        return [self.filter_for_tech_libs]

    def filter_for_tech_libs(self, lib: hammer_tech.Library) -> bool:
        return lib in self.technology.tech_defined_libraries

    def extra_lib_filter(self) -> List[Callable[[hammer_tech.Library], bool]]:
        """ Filter only libraries from vlsi.inputs.extra_libraries """
        return [self.filter_for_extra_libs]

    def filter_for_extra_libs(self, lib: hammer_tech.Library) -> bool:
        return lib in list(map(lambda el: el.store_into_library(), self.technology.get_extra_libraries()))

    @property
    def steps(self) -> List[HammerToolStep]:
        return self.make_steps_from_methods([
            self.init_technology,
            self.init_design,
            self.static_power,
            self.active_power,
<<<<<<< HEAD
            self.static_rail,
=======
            # self.static_rail,
>>>>>>> 8af6dba7
            self.active_rail,
            self.run_voltus
        ])

    def init_technology(self) -> bool:
        verbose_append = self.verbose_append

        corners = self.get_mmmc_corners()

	# Options for set_pg_library_mode
        base_options = [] # type: List(str)
        if self.get_setting("power.voltus.lef_layer_map"):
            base_options.extend(["-lef_layer_map", self.get_setting("power.voltus.lef_layer_map")])

	# Characterize tech & stdcell libraries only once
        if not os.path.isdir(self.tech_lib_dir) and not os.path.isdir(self.stdcell_lib_dir):
            self.logger.info("Generating techonly and stdcell PG libraries for the first time...")
            # Get only the tech-defined libraries
            tech_lib_lefs = self.technology.read_libs([hammer_tech.filters.lef_filter], hammer_tech.HammerTechnologyUtils.to_plain_item, self.tech_lib_filter())
            verbose_append("read_physical -lef {{ {} }}".format(" ".join(tech_lib_lefs)))

            tech_options = base_options.copy()
            # Append list of fillers
            stdfillers = self.technology.get_special_cell_by_type(CellType.StdFiller)
            if len(stdfillers) > 0:
                stdfillers = list(map(lambda f: str(f), stdfillers[0].name))
                tech_options.extend(["-filler_cells", "{{ {} }} ".format(" ".join(stdfillers))])
            # TODO need separate decap special cells
            #decaps = self.technology.get_special_cell_by_type(CellType.Decap)
            #if len(decaps) > 0:
                #decaps = list(map(lambda d: str(d), decaps[0].name))
                #tech_options.extend(["-decap_cells", "{{ {} }}".format(" ".join(decaps))])

            # TODO deal with no corners case (use default supply voltage + temperature)
            for corner in corners:
                # Start with tech-only library
                options = tech_options.copy()
                options.extend([
                    "-extraction_tech_file", self.get_mmmc_qrc(corner), #TODO: QRC should be tied to stackup
                    "-cell_type", "techonly",
                    "-default_power_voltage", str(corner.voltage.value),
                    "-temperature", str(corner.temp.value)
                ])

                verbose_append("set_pg_library_mode {}".format(" ".join(options)))
                verbose_append("write_pg_library -out_dir {}".format(os.path.join(self.tech_lib_dir, corner.name)))

                # Next do stdcell library
                # TODO: exit if spice model + corners not in tech JSON
                options[options.index("techonly")] = "stdcells"
                # TODO: add spice model + corners properly
                if corner.name == "PVT_0P63V_100C":
                    options.extend(["-spice_models", "/home/ff/ee241/spring21-labs/asap7PDK_r1p5/models/hspice/7nm_SS.pm"])
                else:
                    options.extend(["-spice_models", "/home/ff/ee241/spring21-labs/asap7PDK_r1p5/models/hspice/7nm_FF.pm"])
                    
                verbose_append("set_pg_library_mode {}".format(" ".join(options)))
                verbose_append("write_pg_library -out_dir {}".format(os.path.join(self.stdcell_lib_dir, corner.name)))
                self.ran_stdcell_pgv = True
        else:
            self.logger.info("techonly and stdcell PG libraries already generated, skipping...")
            self.ran_stdcell_pgv = True

	# Characterize macro libraries once, unless list of extra libraries has changed
        extra_lib_lefs = self.technology.read_libs([hammer_tech.filters.lef_filter], hammer_tech.HammerTechnologyUtils.to_plain_item, self.extra_lib_filter())
        extra_lib_lefs_json = os.path.join(self.run_dir, "extra_lib_lefs.json")
        prior_extra_lib_lefs = [] # type: List[str]
        if os.path.exists(extra_lib_lefs_json):
            with open(extra_lib_lefs_json, "r") as f:
                prior_extra_lib_lefs = json.loads(f.read())

        if (not os.path.isdir(self.macro_lib_dir) or extra_lib_lefs != prior_extra_lib_lefs) and self.get_setting("power.voltus.macro_pgv"):
            self.logger.info("Generating macro PG libraries...")
            with open(extra_lib_lefs_json, "w") as f:
                f.write(json.dumps(extra_lib_lefs, cls=HammerJSONEncoder, indent=4))        

            macro_options = base_options.copy()
            macro_options.extend(["-stream_layer_map", self.get_gds_map_file()])

            extra_lib_sp = self.technology.read_libs([hammer_tech.filters.spice_filter], hammer_tech.HammerTechnologyUtils.to_plain_item, self.extra_lib_filter())
            if len(extra_lib_sp) == 0:
                self.logger.error("Must have Spice netlists for macro PG library generation! Skipping.")
                return True
            else:
                macro_options.extend(["spice_subckts", "{{ {} }}".format(" ".join(extra_lib_sp))])

            extra_lib_gds = self.technology.read_libs([hammer_tech.filters.gds_filter], hammer_tech.HammerTechnologyUtils.to_plain_item, self.extra_lib_filter())
            if len(extra_lib_gds) == 0:
                self.logger.error("Must have GDS data for macro PG library generation! Skipping.")
                return True
            else:
                macro_options.extend(["stream_files", "{{ {} }}".format(" ".join(extra_lib_gds))])

            verbose_append("read_physical -lef {{ {} }}".format(" ".join(extra_lib_lefs)))
            
            # TODO deal with no corners case (use default supply voltage + temperature)
            for corner in corners:
                options = macro_options.copy()
                options.extend([
                    "-extraction_tech_file", self.get_mmmc_qrc(corner), #TODO: QRC should be tied to stackup
                    "-cell_type", "macros",
                    "-default_power_voltage", str(corner.voltage.value),
                    "-temperature", str(corner.temp.value),
                ])
                # TODO: add spice model + corners properly
                if corner.name == "PVT_0P63V_100C":
                    options.extend(["-spice_models", "/home/ff/ee241/spring21-labs/asap7PDK_r1p5/models/hspice/7nm_SS.pm"])
                else:
                    options.extend(["-spice_models", "/home/ff/ee241/spring21-labs/asap7PDK_r1p5/models/hspice/7nm_FF.pm"])
                verbose_append("set_pg_library_mode {}".format(" ".join(options)))
                verbose_append("write_pg_library -out_dir {}".format(os.path.join(self.macro_lib_dir, corner.name)))
            self.ran_macro_pgv = True
        elif (os.path.isdir(self.macro_lib_dir) and extra_lib_lefs == prior_extra_lib_lefs):
            self.logger.info("macro PG libraries already generated and macros have not changed, skipping...")
            self.ran_macro_pgv = True

        return True

    def init_design(self) -> bool:
        verbose_append = self.verbose_append

        verbose_append("set_multi_cpu_usage -local_cpu {}".format(self.get_setting("vlsi.core.max_threads")))

        innovus_db = os.path.join(os.getcwd(), self.par_database)
        if innovus_db is None or not os.path.isdir(innovus_db):
            raise ValueError("Innovus database %s not found" % (innovus_db))

        verbose_append("read_db {}".format(innovus_db))

        # TODO (daniel) deal with multiple power domains
        for power_net in self.get_all_power_nets():
            vdd_net = power_net.name
        for gnd_net in self.get_all_ground_nets():
            vss_net = gnd_net.name
        verbose_append("set_power_pads -net {VDD} -format defpin".format(VDD=vdd_net))
        verbose_append("set_power_pads -net {VSS} -format defpin".format(VSS=vss_net))

        corners = self.get_mmmc_corners()
        if corners:
<<<<<<< HEAD
            for corner in corners:
                if corner.type is MMMCCornerType.Setup:
                    setup_view_name = "{cname}.setup_view".format(cname=corner.name)
                    setup_spef_name = "{cname}.setup_rc".format(cname=corner.name)
                elif corner.type is MMMCCornerType.Hold:
                    hold_view_name = "{cname}.hold_view".format(cname=corner.name)
                    hold_spef_name = "{cname}.hold_rc".format(cname=corner.name)
            verbose_append("set_analysis_view -setup {SETUP_VIEW} -hold {HOLD_VIEW}".format(SETUP_VIEW=setup_view_name, HOLD_VIEW=hold_view_name))

            # TODO: fixme (this relies on par writing spefs in setup, hold order)
            for (spef, rc_corner) in zip(self.spefs, [setup_spef_name, hold_spef_name]):
                verbose_append("read_spef {spef} -rc_corner {corner}".format(spef=os.path.join(os.getcwd(), spef), corner=rc_corner))
        else:
            verbose_append("read_spef " + os.path.join(os.getcwd(), self.spefs[0]))            
=======
            setup_view_names = [] # type: List[str]
            hold_view_names = [] # type: List[str]
            extra_view_names = [] # type: List[str]
            rc_corners = [] # type: List[str]
            for corner in corners:
                # Setting up views for all defined corner types: setup, hold, extra
                if corner.type is MMMCCornerType.Setup:
                    corner_name = "{n}.{t}".format(n=corner.name, t="setup")
                    setup_view_names.append("{n}_view".format(n=corner_name))
                elif corner.type is MMMCCornerType.Hold:
                    corner_name = "{n}.{t}".format(n=corner.name, t="hold")
                    hold_view_names.append("{n}_view".format(n=corner_name))
                elif corner.type is MMMCCornerType.Extra:
                    corner_name = "{n}.{t}".format(n=corner.name, t="extra")
                    extra_view_names.append("{n}_view".format(n=corner_name))
                else:
                    raise ValueError("Unsupported MMMCCornerType")
                rc_corners.append("{n}_rc".format(n=corner_name))

            # Apply analysis views
            # TODO: should not need to analyze extra views as well. Defaulting to hold for now (min. runtime impact).
            verbose_append("set_analysis_view -setup {{ {setup_views} }} -hold {{ {hold_views} {extra_views} }}".format(
                setup_views=" ".join(setup_view_names),
                hold_views=" ".join(hold_view_names),
                extra_views=" ".join(extra_view_names)
            ))
            # Match spefs with corners. Ordering must match (ensured here by get_mmmc_corners())!
            for (spef, rc_corner) in zip(self.spefs, rc_corners):
                verbose_append("read_spef {spef} -rc_corner {corner}".format(spef=os.path.join(os.getcwd(), spef), corner=rc_corner))

        else:
            # TODO: remove hardcoded my_view string
            analysis_view_name = "my_view"
            verbose_append("set_analysis_view -setup {{ {setup_view} }} -hold {{ {hold_view} }}".format(
                setup_view=analysis_view_name,
                hold_view=analysis_view_name
            ))
            verbose_append("read_spef " + os.path.join(os.getcwd(), self.spefs[0]))
>>>>>>> 8af6dba7

        return True

    def static_power(self) -> bool:
        verbose_append = self.verbose_append

        verbose_append("set_db power_method static")
        verbose_append("set_db power_write_static_currents true")
        verbose_append("set_db power_write_db true")

        # Report based on MMMC mode
        corners = self.get_mmmc_corners()
        extra_corners_only = self.get_setting("power.inputs.extra_corners_only")
        if not corners:
            if extra_corners_only:
                self.logger.warning("power.inputs.extra_corners_only not valid in non-MMMC mode! Reporting static power for default analysis view only.")
            verbose_append("report_power -out_dir staticPowerReports")
        else:
<<<<<<< HEAD
            setup_view_name = "{cname}.setup_view".format(cname=(list(filter(lambda corner: corner.type is MMMCCornerType.Setup, corners)).pop().name))
            verbose_append("report_power -view {SETUP_VIEW} -out_dir staticPowerReports.{SETUP_VIEW}".format(SETUP_VIEW=setup_view_name))
            hold_view_name = "{cname}.hold_view".format(cname=(list(filter(lambda corner: corner.type is MMMCCornerType.Hold, corners)).pop().name))
            verbose_append("report_power -view {HOLD_VIEW} -out_dir staticPowerReports.{HOLD_VIEW}".format(HOLD_VIEW=hold_view_name))
=======
            if extra_corners_only:
                extra_corners = list(filter(lambda c: c.type is MMMCCornerType.Extra, corners))
                if len(extra_corners) == 0:
                    self.logger.warning("power.inputs.extra_corners_only is true but no extra MMMC corners specified! Ignoring for static power.")
                else:
                    corners = extra_corners
            for corner in corners:
                # Setting up views for all defined corner types: setup, hold, extra
                if corner.type is MMMCCornerType.Setup:
                    view_name = "{c}.setup_view".format(c=corner.name)
                elif corner.type is MMMCCornerType.Hold:
                    view_name = "{c}.hold_view".format(c=corner.name)
                elif corner.type is MMMCCornerType.Extra:
                    view_name = "{c}.extra_view".format(c=corner.name)
                else:
                    raise ValueError("Unsupported MMMCCornerType")
                verbose_append("report_power -view {VIEW} -out_dir staticPowerReports.{VIEW}".format(VIEW=view_name))
>>>>>>> 8af6dba7

        return True

    def active_power(self) -> bool:
        verbose_append = self.verbose_append

        # Active Vectorless Power Analysis
        verbose_append("set_db power_method dynamic_vectorless")
        # TODO (daniel) add the resolution as an option?
        verbose_append("set_dynamic_power_simulation -resolution 500ps")

        # Check MMMC mode
        corners = self.get_mmmc_corners()
        extra_corners_only = self.get_setting("power.inputs.extra_corners_only")
        if not corners:
            if extra_corners_only:
                self.logger.warning("power.inputs.extra_corners_only not valid in non-MMMC mode! Reporting active power for default analysis view only.")
            verbose_append("report_power -out_dir activePowerReports")
        else:
<<<<<<< HEAD
            setup_view_name = "{cname}.setup_view".format(cname=(list(filter(lambda corner: corner.type is MMMCCornerType.Setup, corners)).pop().name))
            hold_view_name = "{cname}.hold_view".format(cname=(list(filter(lambda corner: corner.type is MMMCCornerType.Hold, corners)).pop().name))

        # Report based on MMMC mode
        if not corners:
            verbose_append("report_power -out_dir activePowerReports")
        else:
            verbose_append("report_power -view {SETUP_VIEW} -out_dir activePowerReports.{SETUP_VIEW}".format(SETUP_VIEW=setup_view_name))
            verbose_append("report_power -view {HOLD_VIEW} -out_dir activePowerReports.{HOLD_VIEW}".format(HOLD_VIEW=hold_view_name))
=======
            if extra_corners_only:
                extra_corners = list(filter(lambda c: c.type is MMMCCornerType.Extra, corners))
                if len(extra_corners) == 0:
                    self.logger.warning("power.inputs.extra_corners_only is true but no extra MMMC corners specified! Ignoring for active power.")
                else:
                    corners = extra_corners
            for corner in corners:
                # Setting up views for all defined corner types: setup, hold, extra
                if corner.type is MMMCCornerType.Setup:
                    view_name = "{c}.setup_view".format(c=corner.name)
                elif corner.type is MMMCCornerType.Hold:
                    view_name = "{c}.hold_view".format(c=corner.name)
                elif corner.type is MMMCCornerType.Extra:
                    view_name = "{c}.extra_view".format(c=corner.name)
                else:
                    raise ValueError("Unsupported MMMCCornerType")
                verbose_append("report_power -view {VIEW} -out_dir activePowerReports.{VIEW}".format(VIEW=view_name))
>>>>>>> 8af6dba7

        # TODO (daniel) deal with different tb/dut hierarchies
        tb_name = self.get_setting("power.inputs.tb_name")
        tb_dut = self.get_setting("power.inputs.tb_dut")
        tb_scope = "{}/{}".format(tb_name, tb_dut)

        # TODO: These times should be either auto calculated/read from the inputs or moved into the same structure as a tuple
        start_times = self.get_setting("power.inputs.start_times")
        end_times = self.get_setting("power.inputs.end_times")

        # Active Vectorbased Power Analysis
        verbose_append("set_db power_method dynamic_vectorbased")
        for vcd_path, vcd_stime, vcd_etime in zip(self.waveforms, start_times, end_times):
            stime_ns = TimeValue(vcd_stime).value_in_units("ns")
            etime_ns = TimeValue(vcd_etime).value_in_units("ns")
            verbose_append("read_activity_file -reset -format VCD {VCD_PATH} -start {stime}ns -end {etime}ns -scope {TESTBENCH}".format(VCD_PATH=os.path.join(os.getcwd(), vcd_path), TESTBENCH=tb_scope, stime=stime_ns, etime=etime_ns))
            vcd_file = os.path.basename(vcd_path)
            # Report based on MMMC mode
            if not corners:
                verbose_append("report_power -out_dir activePower.{VCD_FILE}".format(VCD_FILE=vcd_file))
            else:
<<<<<<< HEAD
                verbose_append("report_power -view {SETUP_VIEW} -out_dir activePower.{VCD_FILE}.{SETUP_VIEW}".format(SETUP_VIEW=setup_view_name, VCD_FILE=vcd_file))
                verbose_append("report_power -view {HOLD_VIEW} -out_dir activePower.{VCD_FILE}.{HOLD_VIEW}".format(HOLD_VIEW=hold_view_name, VCD_FILE=vcd_file))
=======
                for corner in corners:
                    # Setting up views for all defined corner types: setup, hold, extra
                    if corner.type is MMMCCornerType.Setup:
                        view_name = "{c}.setup_view".format(c=corner.name)
                    elif corner.type is MMMCCornerType.Hold:
                        view_name = "{c}.hold_view".format(c=corner.name)
                    elif corner.type is MMMCCornerType.Extra:
                        view_name = "{c}.extra_view".format(c=corner.name)
                    else:
                        raise ValueError("Unsupported MMMCCornerType")
                    verbose_append("report_power -view {VIEW} -out_dir activePowerReports.{VCD_FILE}.{VIEW}".format(VIEW=view_name, VCD_FILE=vcd_file))

>>>>>>> 8af6dba7
            verbose_append("report_vector_profile -detailed_report true -out_file activePowerProfile.{VCD_FILE}".format(VCD_FILE=vcd_file))

        verbose_append("set_db power_method dynamic")
        for saif_path in self.saifs:
            verbose_append("set_dynamic_power_simulation -reset")
            verbose_append("read_activity_file -reset -format SAIF {SAIF_PATH} -scope {TESTBENCH}".format(SAIF_PATH=os.path.join(os.getcwd(), saif_path), TESTBENCH=tb_scope))
            saif_file=".".join(saif_path.split('/')[-2:])
            # Report based on MMMC mode
            if not corners:
                verbose_append("report_power -out_dir activePower.{SAIF_FILE}".format(SAIF_FILE=saif_file))
            else:
<<<<<<< HEAD
                verbose_append("report_power -view {SETUP_VIEW} -out_dir activePower.{SAIF_FILE}.{SETUP_VIEW}".format(SETUP_VIEW=setup_view_name, SAIF_FILE=saif_file))
                verbose_append("report_power -view {HOLD_VIEW} -out_dir activePower.{SAIF_FILE}.{HOLD_VIEW}".format(HOLD_VIEW=hold_view_name, SAIF_FILE=saif_file))
=======
                for corner in corners:
                    # Setting up views for all defined corner types: setup, hold, extra
                    if corner.type is MMMCCornerType.Setup:
                        view_name = "{c}.setup_view".format(c=corner.name)
                    elif corner.type is MMMCCornerType.Hold:
                        view_name = "{c}.hold_view".format(c=corner.name)
                    elif corner.type is MMMCCornerType.Extra:
                        view_name = "{c}.extra_view".format(c=corner.name)
                    else:
                        raise ValueError("Unsupported MMMCCornerType")
                    verbose_append("report_power -view {VIEW} -out_dir activePowerReports.{SAIF_FILE}.{VIEW}".format(VIEW=view_name, SAIF_FILE=saif_file))

        return True

    def static_rail(self) -> bool:
        verbose_append = self.verbose_append

        # TODO (daniel) add more setting parameters
        verbose_append("set_rail_anaylsis_config -analysis_view VIEW -method era_static -accuracy xd -extraction_techfile QRC_TECHFILE")
        verbose_append("set_power_data -format current {FILE NAMES}")
        verbose_append("report_rail -output_dir staticRailReports -type domain AO")

>>>>>>> 8af6dba7
        return True

    def rail_analysis(self, method: str, power_dir: str, output_dir: Optional[str] = None) -> bool:
        """
        Generic method for rail analysis
        params:
        - method: "static" or "dynamic"
        - power_dir: relative path to static or active power current files
        - output_dir: relative path to rail analysis output dir
        """
        verbose_append = self.verbose_append

        if not output_dir:
            output_dir = method + "RailReports"

        # Decide accuracy based on existence of PGV libraries, unless overridden
        accuracy = self.get_setting("power.voltus.rail_accuracy")
        if not accuracy:
            accuracy = "hd" if self.ran_stdcell_pgv else "xd" # hd still works w/o macro PG views
            
        base_options = [
            "-method", method,
            "-accuracy", accuracy,
            "-process_techgen_em_rules", "true",
            "-em_peak_analysis", "true",
            "-enable_rlrp_analysis", "true",
            "-gif_resolution", "high",
            "-verbosity", "true"
        ]
        if method == "static":
            base_options.extend(["-enable_sensitivity_analysis", "true"])

        # TODO: Need combinations of all power nets + voltage domains
        pg_nets = self.get_all_power_nets() + self.get_all_ground_nets()
        # Report based on MMMC corners
        corners = self.get_mmmc_corners()
        if not corners:
            options = base_options.copy()
            pg_libs = [os.path.join(self.tech_lib_dir, "techonly.cl")]
            if self.ran_stdcell_pgv:
                pg_libs.append(os.path.join(self.stdcell_lib_dir, "stdcells.cl"))
            if self.ran_macro_pgv:
                # Assume library name matches cell name
                # TODO: Use some filters w/ LEFUtils to extract cells from LEFs
                macros = list(map(lambda l: l.library.name, self.technology.get_extra_libraries()))
                pg_libs.extend(list(map(lambda l: os.path.join(self.macro_lib_dir, "macros_{}.cl".format(l)), macros)))
            options.extend(["-power_grid_libraries", "{{ {} }}".format(" ".join(pg_libs))])
            verbose_append("set_rail_analysis_config {}".format(" ".join(options)))
            # TODO: get nets and .ptiavg files using TCL from the .ptifiles file in the power reports directory
            power_data = list(map(lambda n: "{POWER_DIR}/{METHOD}_{NET}.ptiavg".format(
                POWER_DIR=power_dir,
                METHOD=method,
                NET=n.name), pg_nets))
            verbose_append("set_power_data -format current {{ {} }}".format(" ".join(power_data)))
            verbose_append("report_rail -output_dir {} -type domain ALL".format(output_dir))
            # TODO: Find highest run number, increment by 1 to enable reporting IRdrop regions
        else:
            for corner in corners: 
                options = base_options.copy()
                if corner.type is MMMCCornerType.Setup:
                    view_name = corner.name + ".setup_view"
                elif corner.type is MMMCCornerType.Hold:
                    view_name = corner.name + ".hold_view"
                elif corner.type is MMMCCornerType.Extra:
                    view_name = corner.name + ".extra_view"
                else:
                    raise ValueError("Unsupported MMMCCornerType")
                pg_libs = [os.path.join(self.tech_lib_dir, corner.name, "techonly.cl")]
                if self.ran_stdcell_pgv:
                    pg_libs.append(os.path.join(self.stdcell_lib_dir, corner.name, "stdcells.cl"))
                if self.ran_macro_pgv:
                    # Assume library name matches cell name
                    # TODO: Use some filters w/ LEFUtils to extract cells from LEFs
                    macros = list(map(lambda l: l.library.name, self.technology.get_extra_libraries()))
                    pg_libs.extend(list(map(lambda l: os.path.join(self.macro_lib_dir, corner.name, "macros_{}.cl".format(l)), macros)))

                options.extend([
                    "-power_grid_libraries", "{{ {} }}".format(" ".join(pg_libs)),
                    "-analysis_view", view_name,
                    "-temperature", str(corner.temp.value)
                ])
                verbose_append("set_rail_analysis_config {}".format(" ".join(options)))
                verbose_append("set_power_data -reset")
                # TODO: get nets and .ptiavg files using TCL from the .ptifiles file in the power reports directory
                power_data = list(map(lambda n: "{POWER_DIR}.{VIEW}/{METHOD}_{NET}.ptiavg".format(
                    POWER_DIR=power_dir,
                    VIEW=view_name,
                    METHOD=method,
                    NET=n.name), pg_nets))
                verbose_append("set_power_data -format current {{ {} }}".format(" ".join(power_data)))
                verbose_append("report_rail -output_dir {} -type domain ALL".format(output_dir))
                # TODO: Find highest run number, increment by 1 to enable reporting IRdrop regions

        return True

    def static_rail(self) -> bool:
        return self.rail_analysis("static", "staticPowerReports")

    def active_rail(self) -> bool:
        # Vectorless database
        passed = self.rail_analysis("dynamic", "activePowerReports", "activeRailReports")

        # Vectorbased databases
        for vcd_path in self.waveforms:
            passed = self.rail_analysis("dynamic", "activePower." + os.path.basename(vcd_path), "activeRailReports." + os.path.basename(vcd_path))
        for saif_path in self.saifs:
            saif_file=".".join(saif_path.split('/')[-2:])
            passed = self.rail_analysis("dynamic", "activePower." + saif_file, "activeRailReports." + saif_file)
        return passed

    def run_voltus(self) -> bool:
        verbose_append = self.verbose_append

        """Close out the power script and run Voltus"""
        # Quit Voltus
        verbose_append("exit")

        # Create power analysis script
        power_tcl_filename = os.path.join(self.run_dir, "power.tcl")

        with open(power_tcl_filename, "w") as f:
            f.write("\n".join(self.output))

        # Build args
        args = [
            self.get_setting("power.voltus.voltus_bin"),
            "-init", power_tcl_filename,
            "-no_gui",
            "-common_ui"
        ]

        HammerVLSILogging.enable_colour = False
        HammerVLSILogging.enable_tag = False

        self.run_executable(args, cwd=self.run_dir)

        HammerVLSILogging.enable_colour = True
        HammerVLSILogging.enable_tag = True

        return True



tool = Voltus<|MERGE_RESOLUTION|>--- conflicted
+++ resolved
@@ -91,11 +91,7 @@
             self.init_design,
             self.static_power,
             self.active_power,
-<<<<<<< HEAD
             self.static_rail,
-=======
-            # self.static_rail,
->>>>>>> 8af6dba7
             self.active_rail,
             self.run_voltus
         ])
@@ -151,7 +147,7 @@
                     options.extend(["-spice_models", "/home/ff/ee241/spring21-labs/asap7PDK_r1p5/models/hspice/7nm_SS.pm"])
                 else:
                     options.extend(["-spice_models", "/home/ff/ee241/spring21-labs/asap7PDK_r1p5/models/hspice/7nm_FF.pm"])
-                    
+
                 verbose_append("set_pg_library_mode {}".format(" ".join(options)))
                 verbose_append("write_pg_library -out_dir {}".format(os.path.join(self.stdcell_lib_dir, corner.name)))
                 self.ran_stdcell_pgv = True
@@ -170,7 +166,7 @@
         if (not os.path.isdir(self.macro_lib_dir) or extra_lib_lefs != prior_extra_lib_lefs) and self.get_setting("power.voltus.macro_pgv"):
             self.logger.info("Generating macro PG libraries...")
             with open(extra_lib_lefs_json, "w") as f:
-                f.write(json.dumps(extra_lib_lefs, cls=HammerJSONEncoder, indent=4))        
+                f.write(json.dumps(extra_lib_lefs, cls=HammerJSONEncoder, indent=4))
 
             macro_options = base_options.copy()
             macro_options.extend(["-stream_layer_map", self.get_gds_map_file()])
@@ -190,7 +186,7 @@
                 macro_options.extend(["stream_files", "{{ {} }}".format(" ".join(extra_lib_gds))])
 
             verbose_append("read_physical -lef {{ {} }}".format(" ".join(extra_lib_lefs)))
-            
+
             # TODO deal with no corners case (use default supply voltage + temperature)
             for corner in corners:
                 options = macro_options.copy()
@@ -235,22 +231,6 @@
 
         corners = self.get_mmmc_corners()
         if corners:
-<<<<<<< HEAD
-            for corner in corners:
-                if corner.type is MMMCCornerType.Setup:
-                    setup_view_name = "{cname}.setup_view".format(cname=corner.name)
-                    setup_spef_name = "{cname}.setup_rc".format(cname=corner.name)
-                elif corner.type is MMMCCornerType.Hold:
-                    hold_view_name = "{cname}.hold_view".format(cname=corner.name)
-                    hold_spef_name = "{cname}.hold_rc".format(cname=corner.name)
-            verbose_append("set_analysis_view -setup {SETUP_VIEW} -hold {HOLD_VIEW}".format(SETUP_VIEW=setup_view_name, HOLD_VIEW=hold_view_name))
-
-            # TODO: fixme (this relies on par writing spefs in setup, hold order)
-            for (spef, rc_corner) in zip(self.spefs, [setup_spef_name, hold_spef_name]):
-                verbose_append("read_spef {spef} -rc_corner {corner}".format(spef=os.path.join(os.getcwd(), spef), corner=rc_corner))
-        else:
-            verbose_append("read_spef " + os.path.join(os.getcwd(), self.spefs[0]))            
-=======
             setup_view_names = [] # type: List[str]
             hold_view_names = [] # type: List[str]
             extra_view_names = [] # type: List[str]
@@ -289,7 +269,6 @@
                 hold_view=analysis_view_name
             ))
             verbose_append("read_spef " + os.path.join(os.getcwd(), self.spefs[0]))
->>>>>>> 8af6dba7
 
         return True
 
@@ -308,12 +287,6 @@
                 self.logger.warning("power.inputs.extra_corners_only not valid in non-MMMC mode! Reporting static power for default analysis view only.")
             verbose_append("report_power -out_dir staticPowerReports")
         else:
-<<<<<<< HEAD
-            setup_view_name = "{cname}.setup_view".format(cname=(list(filter(lambda corner: corner.type is MMMCCornerType.Setup, corners)).pop().name))
-            verbose_append("report_power -view {SETUP_VIEW} -out_dir staticPowerReports.{SETUP_VIEW}".format(SETUP_VIEW=setup_view_name))
-            hold_view_name = "{cname}.hold_view".format(cname=(list(filter(lambda corner: corner.type is MMMCCornerType.Hold, corners)).pop().name))
-            verbose_append("report_power -view {HOLD_VIEW} -out_dir staticPowerReports.{HOLD_VIEW}".format(HOLD_VIEW=hold_view_name))
-=======
             if extra_corners_only:
                 extra_corners = list(filter(lambda c: c.type is MMMCCornerType.Extra, corners))
                 if len(extra_corners) == 0:
@@ -331,7 +304,6 @@
                 else:
                     raise ValueError("Unsupported MMMCCornerType")
                 verbose_append("report_power -view {VIEW} -out_dir staticPowerReports.{VIEW}".format(VIEW=view_name))
->>>>>>> 8af6dba7
 
         return True
 
@@ -351,17 +323,6 @@
                 self.logger.warning("power.inputs.extra_corners_only not valid in non-MMMC mode! Reporting active power for default analysis view only.")
             verbose_append("report_power -out_dir activePowerReports")
         else:
-<<<<<<< HEAD
-            setup_view_name = "{cname}.setup_view".format(cname=(list(filter(lambda corner: corner.type is MMMCCornerType.Setup, corners)).pop().name))
-            hold_view_name = "{cname}.hold_view".format(cname=(list(filter(lambda corner: corner.type is MMMCCornerType.Hold, corners)).pop().name))
-
-        # Report based on MMMC mode
-        if not corners:
-            verbose_append("report_power -out_dir activePowerReports")
-        else:
-            verbose_append("report_power -view {SETUP_VIEW} -out_dir activePowerReports.{SETUP_VIEW}".format(SETUP_VIEW=setup_view_name))
-            verbose_append("report_power -view {HOLD_VIEW} -out_dir activePowerReports.{HOLD_VIEW}".format(HOLD_VIEW=hold_view_name))
-=======
             if extra_corners_only:
                 extra_corners = list(filter(lambda c: c.type is MMMCCornerType.Extra, corners))
                 if len(extra_corners) == 0:
@@ -379,7 +340,6 @@
                 else:
                     raise ValueError("Unsupported MMMCCornerType")
                 verbose_append("report_power -view {VIEW} -out_dir activePowerReports.{VIEW}".format(VIEW=view_name))
->>>>>>> 8af6dba7
 
         # TODO (daniel) deal with different tb/dut hierarchies
         tb_name = self.get_setting("power.inputs.tb_name")
@@ -401,10 +361,6 @@
             if not corners:
                 verbose_append("report_power -out_dir activePower.{VCD_FILE}".format(VCD_FILE=vcd_file))
             else:
-<<<<<<< HEAD
-                verbose_append("report_power -view {SETUP_VIEW} -out_dir activePower.{VCD_FILE}.{SETUP_VIEW}".format(SETUP_VIEW=setup_view_name, VCD_FILE=vcd_file))
-                verbose_append("report_power -view {HOLD_VIEW} -out_dir activePower.{VCD_FILE}.{HOLD_VIEW}".format(HOLD_VIEW=hold_view_name, VCD_FILE=vcd_file))
-=======
                 for corner in corners:
                     # Setting up views for all defined corner types: setup, hold, extra
                     if corner.type is MMMCCornerType.Setup:
@@ -417,7 +373,6 @@
                         raise ValueError("Unsupported MMMCCornerType")
                     verbose_append("report_power -view {VIEW} -out_dir activePowerReports.{VCD_FILE}.{VIEW}".format(VIEW=view_name, VCD_FILE=vcd_file))
 
->>>>>>> 8af6dba7
             verbose_append("report_vector_profile -detailed_report true -out_file activePowerProfile.{VCD_FILE}".format(VCD_FILE=vcd_file))
 
         verbose_append("set_db power_method dynamic")
@@ -429,10 +384,6 @@
             if not corners:
                 verbose_append("report_power -out_dir activePower.{SAIF_FILE}".format(SAIF_FILE=saif_file))
             else:
-<<<<<<< HEAD
-                verbose_append("report_power -view {SETUP_VIEW} -out_dir activePower.{SAIF_FILE}.{SETUP_VIEW}".format(SETUP_VIEW=setup_view_name, SAIF_FILE=saif_file))
-                verbose_append("report_power -view {HOLD_VIEW} -out_dir activePower.{SAIF_FILE}.{HOLD_VIEW}".format(HOLD_VIEW=hold_view_name, SAIF_FILE=saif_file))
-=======
                 for corner in corners:
                     # Setting up views for all defined corner types: setup, hold, extra
                     if corner.type is MMMCCornerType.Setup:
@@ -447,17 +398,6 @@
 
         return True
 
-    def static_rail(self) -> bool:
-        verbose_append = self.verbose_append
-
-        # TODO (daniel) add more setting parameters
-        verbose_append("set_rail_anaylsis_config -analysis_view VIEW -method era_static -accuracy xd -extraction_techfile QRC_TECHFILE")
-        verbose_append("set_power_data -format current {FILE NAMES}")
-        verbose_append("report_rail -output_dir staticRailReports -type domain AO")
-
->>>>>>> 8af6dba7
-        return True
-
     def rail_analysis(self, method: str, power_dir: str, output_dir: Optional[str] = None) -> bool:
         """
         Generic method for rail analysis
@@ -475,7 +415,7 @@
         accuracy = self.get_setting("power.voltus.rail_accuracy")
         if not accuracy:
             accuracy = "hd" if self.ran_stdcell_pgv else "xd" # hd still works w/o macro PG views
-            
+
         base_options = [
             "-method", method,
             "-accuracy", accuracy,
@@ -513,7 +453,7 @@
             verbose_append("report_rail -output_dir {} -type domain ALL".format(output_dir))
             # TODO: Find highest run number, increment by 1 to enable reporting IRdrop regions
         else:
-            for corner in corners: 
+            for corner in corners:
                 options = base_options.copy()
                 if corner.type is MMMCCornerType.Setup:
                     view_name = corner.name + ".setup_view"
