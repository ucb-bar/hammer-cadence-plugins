--- conflicted
+++ resolved
@@ -81,18 +81,10 @@
 
     def generate_sdc_files(self) -> List[str]:
         """
-<<<<<<< HEAD
         Generate SDC files for use in mmmc script.
         """
 
         sdc_files = [] # type: List[str]
-=======
-        Helper function to generate the clock and pin constraint SDC files.
-
-        :return: List of the clock constraints and pin constraint SDC fragments
-        """
-        sdc_files = []  # type: List[str]
->>>>>>> fe9462cc
 
         # Generate constraints
         clock_constraints_fragment = os.path.join(self.run_dir, "clock_constraints_fragment.sdc")
@@ -320,16 +312,6 @@
                 "Invalid power specification type '{tpe}'; only 'cpf' or 'upf' supported".format(tpe=power_spec_type))
             return []
         return power_spec_arg
-<<<<<<< HEAD
-=======
-
-    def create_power_spec(self) -> str:
-        """
-        Generate a power specification file for Cadence tools.
-        """
-
-        power_spec_type = str(self.get_setting("vlsi.inputs.power_spec_type"))  # type: str
->>>>>>> fe9462cc
 
     def create_power_spec(self) -> str:
         """
